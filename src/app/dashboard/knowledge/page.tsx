--- conflicted
+++ resolved
@@ -54,17 +54,12 @@
         const error = await response.json();
         setMessage(error.message || "Failed to update knowledge base");
       }
-<<<<<<< HEAD
-    } catch {
-      setMessage("Error updating knowledge base");
-=======
     } catch (error) {
       const errorMessage =
         error instanceof Error
           ? error.message
           : "Error updating knowledge base";
       setMessage(errorMessage);
->>>>>>> 8dc5f068
     } finally {
       setLoading(false);
     }
