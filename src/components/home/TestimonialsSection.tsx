--- conflicted
+++ resolved
@@ -88,7 +88,6 @@
   const duplicatedTestimonials = [...testimonials, ...testimonials];
 
   return (
-<<<<<<< HEAD
     <section className="py-24 relative">
       {/* Background Decoration */}
       <div className="absolute top-1/2 left-1/2 -translate-x-1/2 -translate-y-1/2 w-[500px] h-[500px] bg-blue-500/5 blur-[100px] rounded-full -z-10" />
@@ -117,65 +116,6 @@
           />
         ))}
       </StaggeredContainer>
-=======
-    <section className="py-16 md:py-24 overflow-hidden">
-      <div className="text-center mb-12 md:mb-16">
-        <h2 className="text-3xl md:text-4xl font-bold text-white mb-4">
-          Loved by Business Owners
-        </h2>
-        <p className="text-lg md:text-xl text-foreground max-w-2xl mx-auto">
-          See how LeadMate is helping businesses provide better customer support
-        </p>
-      </div>
-
-      {/* Carousel Container */}
-      <div className="relative">
-        {/* Gradient Overlays */}
-        <div className="absolute left-0 top-0 bottom-0 w-32 bg-gradient-to-r from-background to-transparent z-10 pointer-events-none" />
-        <div className="absolute right-0 top-0 bottom-0 w-32 bg-gradient-to-l from-background to-transparent z-10 pointer-events-none" />
-
-        {/* Scrolling Container */}
-        <div
-          className="overflow-hidden"
-          onMouseEnter={() => setIsPaused(true)}
-          onMouseLeave={() => setIsPaused(false)}
-        >
-          <motion.div
-            className="flex gap-6"
-            animate={{
-              x: [0, (-100 * testimonials.length) / 3],
-            }}
-            transition={{
-              x: {
-                repeat: Infinity,
-                repeatType: "loop",
-                duration: isPaused ? 1000000 : 10,
-                ease: "linear",
-              },
-            }}
-          >
-            {duplicatedTestimonials.map((testimonial, index) => (
-              <div
-                key={index}
-                className="flex-shrink-0 w-[calc(100%-2rem)] sm:w-[calc(50%-1rem)] lg:w-[calc(33.333%-1rem)]"
-              >
-                <TestimonialCard
-                  name={testimonial.name}
-                  role={testimonial.role}
-                  company={testimonial.company}
-                  content={testimonial.content}
-                  rating={testimonial.rating}
-                  location={testimonial.location}
-                  date={testimonial.date}
-                  platform={testimonial.platform}
-                  verified={testimonial.verified}
-                />
-              </div>
-            ))}
-          </motion.div>
-        </div>
-      </div>
->>>>>>> e60d85ab
     </section>
   );
 }