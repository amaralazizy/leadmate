<<<<<<< HEAD
//import { NextResponse } from "next/server";
=======
import { NextRequest, NextResponse } from "next/server";
import { createAdminClient } from "@/lib/services/supabase/server";
import { conversationSchema } from "@/lib/schemas/conversation";
import { leadSchema } from "@/lib/schemas/lead";
import { messageSchema } from "@/lib/schemas/message";
import { getErrorMessage } from "@/lib/utils";
>>>>>>> ae2fa40e
import twilio from "twilio";
import OpenAI from "openai";

const apiKey = process.env.OPENROUTER_API_KEY!;

const openai = new OpenAI({
  baseURL: "https://openrouter.ai/api/v1",
  apiKey: apiKey,
});

// Restaurant business profile
const RESTAURANT_PROFILE = {
  name: "Bella Vista Ristorante",
  type: "Authentic Italian Restaurant",
  description:
    "A family-owned Italian restaurant serving traditional dishes made with fresh, locally-sourced ingredients in a warm, welcoming atmosphere.",
  address: "123 Main Street, Downtown",
  phone: "+1 (555) 123-4567",
  hours: "Tuesday-Sunday: 11:00 AM - 10:00 PM (Closed Mondays)",
  specialties: [
    "Wood-fired pizzas",
    "Fresh pasta",
    "Authentic Italian desserts",
    "Fine wines",
  ],
  menu: {
    appetizers: [
      "Bruschetta al Pomodoro - $8",
      "Calamari Fritti - $12",
      "Caprese Salad - $10",
      "Antipasto Misto - $15",
    ],
    main_courses: [
      "Spaghetti Carbonara - $18",
      "Margherita Pizza - $16",
      "Chicken Parmigiana - $22",
      "Beef Lasagna - $20",
      "Grilled Salmon - $26",
    ],
    desserts: ["Tiramisu - $8", "Cannoli - $7", "Gelato - $6"],
    beverages: [
      "Italian Sodas - $4",
      "Espresso - $3",
      "Wine Selection - $8-15/glass",
    ],
  },
  policies: {
    reservations: "Reservations recommended for dinner",
    delivery: "Available through our delivery partners",
    takeout: "Takeout orders welcome",
    special_events: "Private dining available for groups of 8+",
  },
};

// General business-agnostic system prompt
const SYSTEM_PROMPT = `You are ${RESTAURANT_PROFILE.name}, a ${
  RESTAURANT_PROFILE.type
}. You are speaking directly to customers who have messaged your business on WhatsApp. Your role is to:

🎯 **Core Purpose**: Represent ${
  RESTAURANT_PROFILE.name
} professionally and help customers with their needs.

💼 **Business Communication Style**:
- Be warm, welcoming, and authentically represent your business type
- Use appropriate emojis to make responses friendly and engaging
- Keep responses concise but informative (2-4 sentences max)
- Always maintain a helpful and solution-oriented approach
- Use "we" and "our" to represent your business
- Never mention any other service - you ARE the business

🚀 **Key Capabilities**:
- Answer questions about your products, services, and business operations
- Provide information about hours, location, and policies
- Handle customer inquiries professionally
- Suggest solutions based on customer needs
- Share information about your business experience
- Handle any service-related questions

📱 **WhatsApp Best Practices**:
- Keep messages conversational and easy to read
- Use bullet points or emojis for better readability
- Avoid overly formal language
- Be responsive and helpful
- Always end with a friendly note or next step

🎨 **Tone Guidelines**:
- Warm and welcoming like a family business
- Professional but not robotic
- Confident about your products/services
- Patient and understanding
- Always positive and solution-focused
- Proud of your business offerings

**Business Information to Share:**
- We are ${RESTAURANT_PROFILE.description}
- Located at ${RESTAURANT_PROFILE.address}
- Open ${RESTAURANT_PROFILE.hours}
- Specializing in ${RESTAURANT_PROFILE.specialties.join(", ")}
- ${RESTAURANT_PROFILE.policies.reservations}
- ${RESTAURANT_PROFILE.policies.delivery}
- ${RESTAURANT_PROFILE.policies.takeout}

Remember: You ARE ${
  RESTAURANT_PROFILE.name
} speaking directly to customers. Every interaction should build excitement about your business and provide helpful information about your services.`;

<<<<<<< HEAD
export async function POST(req: Request) {
  const twiml = new twilio.twiml.MessagingResponse();
  const body = await req.formData();

  const incomingMsg = body.get("Body") as string;
  const from = body.get("From") as string;

  console.log("📩 Incoming message:", incomingMsg, "from:", from);

  try {
    // Generate AI response using the LLM
    const completion = await openai.chat.completions.create({
      model: "meta-llama/llama-4-scout:free",
      messages: [
        {
          role: "system",
          content: SYSTEM_PROMPT,
        },
        {
          role: "user",
          content: incomingMsg,
        },
      ],
      max_tokens: 300,
      temperature: 0.7,
    });

    const aiResponse =
      completion.choices[0]?.message?.content ||
      "I apologize, but I'm having trouble processing your message right now. Please try again in a moment.";

    console.log("🤖 AI Response:", aiResponse);

    twiml.message(aiResponse);
=======
const twilioClient = twilio(
  process.env.TWILIO_ACCOUNT_SID,
  process.env.TWILIO_AUTH_TOKEN
);

export async function POST(request: NextRequest) {
  try {
    const supabase = createAdminClient();
    const body = await request.text();
    const params = new URLSearchParams(body);

    const from = params.get("From");
    const messageBody = params.get("Body");
    const to = params.get("To");

    if (!from || !messageBody || !to) {
      return NextResponse.json(
        { error: "Missing required fields" },
        { status: 400 }
      );
    }

    // Clean phone numbers (remove whatsapp: prefix)
    const customerPhone = from.replace("whatsapp:", "");
    const businessPhone = to.replace("whatsapp:", "");

    // Find the business user by WhatsApp number
    const { data: user, error: userError } = await supabase
      .from("users")
      .select("*")
      .eq("whatsapp_number", businessPhone)
      .single();

    if (userError || !user) {
      console.error("Business user not found:", userError);
      return NextResponse.json(
        { error: "Business not found" },
        { status: 404 }
      );
    }

    // Check usage quota
    if (user.usage_count >= user.usage_limit) {
      const twiml = new twilio.twiml.MessagingResponse();
      twiml.message(
        "This business has reached their monthly quota. Please try again next month."
      );
      return new Response(twiml.toString(), {
        headers: { "Content-Type": "text/xml" },
      });
    }

    // Find or create conversation and lead atomically for new customers
    let conversation;
    const { data: existingConversation } = await supabase
      .from("conversations")
      .select("*")
      .eq("user_id", user.id)
      .eq("customer_phone", customerPhone)
      .eq("status", "active")
      .single();

    if (existingConversation) {
      conversation = existingConversation;
    } else {
      // ALWAYS create lead for ANY new customer who messages the business
      const { data: result, error: rpcError } = await supabase.rpc(
        "create_lead_with_conversation",
        {
          p_user_id: user.id,
          p_customer_phone: customerPhone,
          p_customer_name: "Unknown", // Will be updated when we get customer info
          p_lead_type: "inquiry", // Default type for new leads from WhatsApp
          p_details: `First message: ${messageBody}`,
          p_conversation_status: "active",
          p_lead_status: "new",
        }
      );

      if (rpcError) {
        throw rpcError;
      }

      // Get the created conversation
      const { data: newConversation, error: conversationError } = await supabase
        .from("conversations")
        .select("*")
        .eq("id", result.conversation_id)
        .single();

      if (conversationError) {
        throw conversationError;
      }
      
      conversation = newConversation;
    }

    // Save customer message with schema validation
    const parsedMessage = messageSchema
      .omit({ id: true, timestamp: true })
      .parse({
        conversation_id: conversation.id,
        content: messageBody,
        sender: "customer",
      });

    const { error: messageError } = await supabase
      .from("messages")
      .insert(parsedMessage);

    if (messageError) {
      throw messageError;
    }

    // Generate AI-powered response
    let reply =
      "👋 Hello! Thanks for messaging us. We'll get back to you shortly.";

    try {
      // Get business knowledge base for context
      const { data: knowledgeData } = await supabase
        .from("knowledge_base")
        .select("content")
        .eq("user_id", user.id)
        .limit(5);

      const context = knowledgeData?.map((k) => k.content).join("\n") || "";

      // Get previous messages for conversation context
      const { data: previousMessages } = await supabase
        .from("messages")
        .select("content, sender")
        .eq("conversation_id", conversation.id)
        .order("timestamp", { ascending: true })
        .limit(10);

      // Build conversation history
      const conversationHistory =
        previousMessages?.map((msg) => ({
          role: msg.sender === "customer" ? "user" : ("assistant" as const),
          content: msg.content,
        })) || [];

      // Add current message
      conversationHistory.push({
        role: "user",
        content: messageBody,
      });

      // Use OpenAI for intelligent response
      const { generateChatResponse, extractLead } = await import(
        "@/lib/services/openai/openai"
      );

      const aiResponse = await generateChatResponse(
        conversationHistory,
        context
      );
      reply = aiResponse;

      // Check if AI detected a lead
      const leadInfo = extractLead(aiResponse);
      if (leadInfo && leadInfo.customer.name && leadInfo.customer.phone) {
        // Update the lead with extracted information
        await supabase
          .from("leads")
          .update({
            customer_name: leadInfo.customer.name,
            type: leadInfo.type,
            details: leadInfo.details,
            status: "contacted",
          })
          .eq("conversation_id", conversation.id);
      }
    } catch (aiError) {
      console.error("AI response failed:", aiError);
      // Fallback to simple response if AI fails
      if (messageBody.toLowerCase().includes("pricing")) {
        reply =
          "💰 Thanks for your interest in pricing. Someone will contact you soon with details!";
      } else if (messageBody.toLowerCase().includes("help")) {
        reply =
          "🤖 Thank you for reaching out! We're here to help. Someone will be with you shortly.";
      }
    }

    // Send auto-response
    const twiml = new twilio.twiml.MessagingResponse();
    twiml.message(reply);

    // Save bot response message
    const botMessageParsed = messageSchema
      .omit({ id: true, timestamp: true })
      .parse({
        conversation_id: conversation.id,
        content: reply,
        sender: "bot",
      });

    await supabase.from("messages").insert(botMessageParsed);

    // Update usage count
    await supabase
      .from("users")
      .update({ usage_count: user.usage_count + 1 })
      .eq("id", user.id);
>>>>>>> ae2fa40e

    return new Response(twiml.toString(), {
      headers: { "Content-Type": "text/xml" },
    });
  } catch (error) {
<<<<<<< HEAD
    console.error("❌ Error generating AI response:", error);

    // Fallback response in case of error
    const fallbackResponse =
      "I apologize, but I'm experiencing some technical difficulties right now. Please try messaging again in a few moments, or contact our support team directly.";

    twiml.message(fallbackResponse);

=======
    console.error("Webhook error:", error);
    const twiml = new twilio.twiml.MessagingResponse();
    twiml.message(
      "Sorry, we're experiencing technical difficulties. Please try again later."
    );
>>>>>>> ae2fa40e
    return new Response(twiml.toString(), {
      headers: { "Content-Type": "text/xml" },
    });
  }
}<|MERGE_RESOLUTION|>--- conflicted
+++ resolved
@@ -1,15 +1,13 @@
-<<<<<<< HEAD
-//import { NextResponse } from "next/server";
-=======
 import { NextRequest, NextResponse } from "next/server";
 import { createAdminClient } from "@/lib/services/supabase/server";
 import { conversationSchema } from "@/lib/schemas/conversation";
 import { leadSchema } from "@/lib/schemas/lead";
 import { messageSchema } from "@/lib/schemas/message";
 import { getErrorMessage } from "@/lib/utils";
->>>>>>> ae2fa40e
 import twilio from "twilio";
 import OpenAI from "openai";
+import { Conversation } from "@/lib/types/chat";
+import { extractLead } from "@/lib/services/openai/openai";
 
 const apiKey = process.env.OPENROUTER_API_KEY!;
 
@@ -115,42 +113,6 @@
   RESTAURANT_PROFILE.name
 } speaking directly to customers. Every interaction should build excitement about your business and provide helpful information about your services.`;
 
-<<<<<<< HEAD
-export async function POST(req: Request) {
-  const twiml = new twilio.twiml.MessagingResponse();
-  const body = await req.formData();
-
-  const incomingMsg = body.get("Body") as string;
-  const from = body.get("From") as string;
-
-  console.log("📩 Incoming message:", incomingMsg, "from:", from);
-
-  try {
-    // Generate AI response using the LLM
-    const completion = await openai.chat.completions.create({
-      model: "meta-llama/llama-4-scout:free",
-      messages: [
-        {
-          role: "system",
-          content: SYSTEM_PROMPT,
-        },
-        {
-          role: "user",
-          content: incomingMsg,
-        },
-      ],
-      max_tokens: 300,
-      temperature: 0.7,
-    });
-
-    const aiResponse =
-      completion.choices[0]?.message?.content ||
-      "I apologize, but I'm having trouble processing your message right now. Please try again in a moment.";
-
-    console.log("🤖 AI Response:", aiResponse);
-
-    twiml.message(aiResponse);
-=======
 const twilioClient = twilio(
   process.env.TWILIO_ACCOUNT_SID,
   process.env.TWILIO_AUTH_TOKEN
@@ -163,19 +125,14 @@
     const params = new URLSearchParams(body);
 
     const from = params.get("From");
-    const messageBody = params.get("Body");
+    const messageBody = params.get("Body") || "";
     const to = params.get("To");
 
-    if (!from || !messageBody || !to) {
-      return NextResponse.json(
-        { error: "Missing required fields" },
-        { status: 400 }
-      );
-    }
+  try {
 
     // Clean phone numbers (remove whatsapp: prefix)
-    const customerPhone = from.replace("whatsapp:", "");
-    const businessPhone = to.replace("whatsapp:", "");
+    const customerPhone = from?.replace("whatsapp:", "");
+    const businessPhone = to?.replace("whatsapp:", "");
 
     // Find the business user by WhatsApp number
     const { data: user, error: userError } = await supabase
@@ -204,7 +161,7 @@
     }
 
     // Find or create conversation and lead atomically for new customers
-    let conversation;
+    let conversation: Conversation | null = null;
     const { data: existingConversation } = await supabase
       .from("conversations")
       .select("*")
@@ -252,7 +209,7 @@
     const parsedMessage = messageSchema
       .omit({ id: true, timestamp: true })
       .parse({
-        conversation_id: conversation.id,
+        conversation_id: conversation?.id,
         content: messageBody,
         sender: "customer",
       });
@@ -260,78 +217,93 @@
     const { error: messageError } = await supabase
       .from("messages")
       .insert(parsedMessage);
-
-    if (messageError) {
-      throw messageError;
-    }
-
-    // Generate AI-powered response
-    let reply =
-      "👋 Hello! Thanks for messaging us. We'll get back to you shortly.";
-
+      
+      if (messageError) {
+        throw messageError;
+      }
+        
+          // Get business knowledge base for context
+          const { data: knowledgeData } = await supabase
+            .from("knowledge_base")
+            .select("content")
+            .eq("user_id", user.id)
+            .limit(5);
+     
+          const context = knowledgeData?.map((k) => k.content).join("\n") || "";
+     
+          // Get previous messages for conversation context
+          const { data: previousMessages } = await supabase
+            .from("messages")
+            .select("content, sender")
+            .eq("conversation_id", conversation?.id)
+            .order("timestamp", { ascending: true })
+            .limit(10);
+     
+          // Build conversation history
+          const conversationHistory =
+            previousMessages?.map((msg) => ({
+              role: msg.sender === "customer" ? "user" : ("assistant" as const),
+              content: msg.content,
+            })) || [];
+     
+          // Add current message
+          conversationHistory.push({
+            role: "user",
+            content: messageBody,
+          });
     try {
-      // Get business knowledge base for context
-      const { data: knowledgeData } = await supabase
-        .from("knowledge_base")
-        .select("content")
-        .eq("user_id", user.id)
-        .limit(5);
-
-      const context = knowledgeData?.map((k) => k.content).join("\n") || "";
-
-      // Get previous messages for conversation context
-      const { data: previousMessages } = await supabase
-        .from("messages")
-        .select("content, sender")
-        .eq("conversation_id", conversation.id)
-        .order("timestamp", { ascending: true })
-        .limit(10);
-
-      // Build conversation history
-      const conversationHistory =
-        previousMessages?.map((msg) => ({
-          role: msg.sender === "customer" ? "user" : ("assistant" as const),
-          content: msg.content,
-        })) || [];
-
-      // Add current message
-      conversationHistory.push({
-        role: "user",
-        content: messageBody,
-      });
-
-      // Use OpenAI for intelligent response
-      const { generateChatResponse, extractLead } = await import(
-        "@/lib/services/openai/openai"
-      );
-
-      const aiResponse = await generateChatResponse(
-        conversationHistory,
-        context
-      );
-      reply = aiResponse;
-
-      // Check if AI detected a lead
-      const leadInfo = extractLead(aiResponse);
-      if (leadInfo && leadInfo.customer.name && leadInfo.customer.phone) {
-        // Update the lead with extracted information
-        await supabase
-          .from("leads")
-          .update({
-            customer_name: leadInfo.customer.name,
-            type: leadInfo.type,
-            details: leadInfo.details,
-            status: "contacted",
-          })
-          .eq("conversation_id", conversation.id);
-      }
-    } catch (aiError) {
+      
+      
+      // Generate AI response using the LLM
+      const completion = await openai.chat.completions.create({
+        model: "meta-llama/llama-4-scout:free",
+        messages: [
+          {
+            role: "system",
+          content: SYSTEM_PROMPT,
+        },
+        {
+          role: "user",
+          content: conversationHistory.map((msg) => msg.content).join("\n"),
+        },
+      ],
+      max_tokens: 300,
+      temperature: 0.7,
+    });
+    
+    let aiResponse = "";
+    completion.choices[0]?.message?.content ||
+    "I apologize, but I'm having trouble processing your message right now. Please try again in a moment.";
+    
+    console.log("🤖 AI Response:", aiResponse);
+    
+    
+    
+    
+    
+    
+    // Check if AI detected a lead
+    const leadInfo = extractLead(aiResponse);
+    if (leadInfo && leadInfo.customer.name && leadInfo.customer.phone) {
+      // Update the lead with extracted information
+      await supabase
+      .from("leads")
+      .update({
+        customer_name: leadInfo.customer.name,
+        type: leadInfo.type,
+        details: leadInfo.details,
+        status: "contacted",
+      })
+      .eq("conversation_id", conversation?.id);
+    }
+  } catch (aiError) {
       console.error("AI response failed:", aiError);
       // Fallback to simple response if AI fails
       if (messageBody.toLowerCase().includes("pricing")) {
-        reply =
-          "💰 Thanks for your interest in pricing. Someone will contact you soon with details!";
+        aiResponse = "💰 Thanks for your interest in pricing. Someone will contact you soon with details!";
       } else if (messageBody.toLowerCase().includes("help")) {
+        aiResponse = "🤖 Thank you for reaching out! We're here to help. Someone will be with you shortly.";
+      }
         reply =
           "🤖 Thank you for reaching out! We're here to help. Someone will be with you shortly.";
       }
@@ -357,13 +329,11 @@
       .from("users")
       .update({ usage_count: user.usage_count + 1 })
       .eq("id", user.id);
->>>>>>> ae2fa40e
 
     return new Response(twiml.toString(), {
       headers: { "Content-Type": "text/xml" },
     });
   } catch (error) {
-<<<<<<< HEAD
     console.error("❌ Error generating AI response:", error);
 
     // Fallback response in case of error
@@ -372,15 +342,8 @@
 
     twiml.message(fallbackResponse);
 
-=======
-    console.error("Webhook error:", error);
-    const twiml = new twilio.twiml.MessagingResponse();
-    twiml.message(
-      "Sorry, we're experiencing technical difficulties. Please try again later."
-    );
->>>>>>> ae2fa40e
-    return new Response(twiml.toString(), {
-      headers: { "Content-Type": "text/xml" },
-    });
-  }
-}+      return new Response(twiml.toString(), {
+        headers: { "Content-Type": "text/xml" },
+      });
+    }
+  }