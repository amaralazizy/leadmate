import { getErrorMessage } from "@/lib/utils";
import { supabase } from "@/lib/supabase/client";
import { NextRequest, NextResponse, userAgent } from "next/server";
import { env } from "@/lib/config/env";
import twilio from "twilio";
// import { conversationSchema } from "@/lib/schemas/conversation";

export async function POST(req: NextRequest) {
  const { to, message, customerName } = await req.json();

  // const accountSid = process.env.TWILIO_ACCOUNT_SID;
  // const authToken = process.env.TWILIO_AUTH_TOKEN;
  //const whatsappFrom = process.env.TWILIO_WHATSAPP_FROM; // e.g. "whatsapp:+14155238886"

  const whatsappFrom = "whatsapp:+14155238886";
  const accountSid = "ACb30e2f1b22778215c72a3edf3b90192c";
  const authToken = "f3e731126f32a6437269e240af5b8fea";

  if (!accountSid || !authToken || !whatsappFrom) {
    return NextResponse.json(
      {
        success: false,
        error: "Twilio environment variables are not configured",
      },
      { status: 500 }
    );
  }

  const client = twilio(accountSid, authToken);

  try {
    // Get current user
    const {
      data: { user },
    } = await supabase.auth.getUser();
    console.log("user", user);

    if (!user) {
      return NextResponse.json(
        { success: false, error: "User not authenticated" },
        { status: 401 }
      );
    }

    // Send WhatsApp message
    const msg = await client.messages.create({
      from: whatsappFrom,
      to: `whatsapp:${to}`,
      body: message,
    });

    // Find or create conversation (with optional lead creation)
    const { data: existingConversation } = await supabase
      .from("conversations")
      .select("*")
      .eq("user_id", user.id)
      .eq("customer_phone", to)
      .eq("status", "active")
      .single();

    let conversation = existingConversation;
    if (!existingConversation) {
      // ALWAYS create lead when business initiates contact with new customer
      const { data: result, error: rpcError } = await supabase.rpc(
        "create_lead_with_conversation",
        {
          p_user_id: user.id,
          p_customer_phone: to,
          p_customer_name: customerName || "Unknown",
          p_lead_type: "inquiry",
          p_details: `Business initiated contact: ${message}`,
          p_conversation_status: "active",
          p_lead_status: "new",
        }
      );

      if (rpcError || !result?.success) {
        throw new Error(
          result?.error ||
            rpcError?.message ||
            "Failed to create conversation and lead"
        );
      }

      // Get the created conversation
      const { data: newConversation, error: conversationError } = await supabase
        .from("conversations")
        .select("*")
        .eq("id", result.conversation_id)
        .single();

      if (conversationError) {
        throw conversationError;
      }
      conversation = newConversation;
    }

    // Save bot message
    const { error: messageError } = await supabase.from("messages").insert({
      conversation_id: conversation.id,
      content: message,
      sender: "bot",
    });

    if (messageError) {
      throw messageError;
    }

    return NextResponse.json({ success: true, sid: msg.sid });
<<<<<<< HEAD
  } catch (error: unknown) {
    if (error instanceof Error) {
      return NextResponse.json({ success: false, error: error.message });
    }
    return NextResponse.json({ success: false, error: error });
=======
  } catch (error) {
    return NextResponse.json({ success: false, error: getErrorMessage(error) });
>>>>>>> 72ad8ef4
  }
}<|MERGE_RESOLUTION|>--- conflicted
+++ resolved
@@ -1,20 +1,13 @@
-import { getErrorMessage } from "@/lib/utils";
-import { supabase } from "@/lib/supabase/client";
-import { NextRequest, NextResponse, userAgent } from "next/server";
-import { env } from "@/lib/config/env";
+import { createClient } from "@/lib/supabase/server";
+import { NextRequest, NextResponse } from "next/server";
 import twilio from "twilio";
-// import { conversationSchema } from "@/lib/schemas/conversation";
 
 export async function POST(req: NextRequest) {
   const { to, message, customerName } = await req.json();
 
-  // const accountSid = process.env.TWILIO_ACCOUNT_SID;
-  // const authToken = process.env.TWILIO_AUTH_TOKEN;
-  //const whatsappFrom = process.env.TWILIO_WHATSAPP_FROM; // e.g. "whatsapp:+14155238886"
-
-  const whatsappFrom = "whatsapp:+14155238886";
-  const accountSid = "ACb30e2f1b22778215c72a3edf3b90192c";
-  const authToken = "f3e731126f32a6437269e240af5b8fea";
+  const accountSid = process.env.TWILIO_ACCOUNT_SID;
+  const authToken = process.env.TWILIO_AUTH_TOKEN;
+  const whatsappFrom = process.env.TWILIO_WHATSAPP_FROM;
 
   if (!accountSid || !authToken || !whatsappFrom) {
     return NextResponse.json(
@@ -29,6 +22,7 @@
   const client = twilio(accountSid, authToken);
 
   try {
+    const supabase = await createClient();
     // Get current user
     const {
       data: { user },
@@ -107,15 +101,10 @@
     }
 
     return NextResponse.json({ success: true, sid: msg.sid });
-<<<<<<< HEAD
   } catch (error: unknown) {
     if (error instanceof Error) {
       return NextResponse.json({ success: false, error: error.message });
     }
     return NextResponse.json({ success: false, error: error });
-=======
-  } catch (error) {
-    return NextResponse.json({ success: false, error: getErrorMessage(error) });
->>>>>>> 72ad8ef4
   }
 }