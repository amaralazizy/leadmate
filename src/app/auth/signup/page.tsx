--- conflicted
+++ resolved
@@ -43,14 +43,11 @@
     }
   };
 
-<<<<<<< HEAD
   // const handleContinueToOnboarding = () => {
   //   setShowVerificationModal(false);
   //   router.push("/onboarding");
   // };
 
-=======
->>>>>>> 26c5c021
   return (
     <div className="min-h-screen bg-gray-50 flex flex-col justify-center py-12 sm:px-6 lg:px-8">
       <div className="sm:mx-auto sm:w-full sm:max-w-md">
@@ -189,14 +186,8 @@
               <div className="mt-2 px-7 py-3">
                 <p className="text-sm text-gray-500">
                   We&apos;ve sent a verification email to{" "}
-<<<<<<< HEAD
-                  <strong>{email}</strong>.
-                  Please check your inbox and click the verification link to
-                  complete your registration.
-=======
                   <strong>{email}</strong>. Please check your inbox and click
                   the verification link to complete your registration.
->>>>>>> 26c5c021
                 </p>
               </div>
 
