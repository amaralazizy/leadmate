<<<<<<< HEAD
import { type NextRequest } from "next/server";
import { updateSession } from "@/lib/supabase/middleware";

export async function middleware(request: NextRequest) {
  return await updateSession(request);
=======
import { NextRequest } from "next/server";
import { updateSession } from "@/lib/supabase/middleware";

export async function middleware(request: NextRequest) {
  // Handle Supabase session update and authentication for other routes
  const supabaseResponse = await updateSession(request);

  // If updateSession redirected (e.g., to login), return that response
  if (supabaseResponse.status !== 200) {
    return supabaseResponse;
  }

  // Continue with the normal response if no redirect occurred
  return supabaseResponse;
>>>>>>> 72ad8ef4
}

export const config = {
  matcher: [
    /*
     * Match all request paths except for the ones starting with:
     * - _next/static (static files)
     * - _next/image (image optimization files)
     * - favicon.ico (favicon file)
     * Feel free to modify this pattern to include more paths.
     */
    "/((?!_next/static|_next/image|favicon.ico|.*\\.(?:svg|png|jpg|jpeg|gif|webp)$).*)",
  ],
};<|MERGE_RESOLUTION|>--- conflicted
+++ resolved
@@ -1,10 +1,3 @@
-<<<<<<< HEAD
-import { type NextRequest } from "next/server";
-import { updateSession } from "@/lib/supabase/middleware";
-
-export async function middleware(request: NextRequest) {
-  return await updateSession(request);
-=======
 import { NextRequest } from "next/server";
 import { updateSession } from "@/lib/supabase/middleware";
 
@@ -19,7 +12,6 @@
 
   // Continue with the normal response if no redirect occurred
   return supabaseResponse;
->>>>>>> 72ad8ef4
 }
 
 export const config = {
