<<<<<<< HEAD
"use client";

import { useRouter } from "next/navigation";

import {
  MessageSquare,
  Users,
  TrendingUp,
  Settings,
  Upload,
  Phone,
} from "lucide-react";
import { useAuth } from "@/hooks/useAuth";
import ClientHeader from "@/components/ClientHeader";

export default function DashboardPage() {
  const router = useRouter();
  const { user } = useAuth();
=======
import OverviewCards from "@/components/dashboard/home/OverviewCards";
// import RecentActivity from "@/components/dashboard/home/RecentActivity";
import { AnalyticsContainer } from "@/components/dashboard/analytics";
// import QuickActions from "@/components/dashboard/home/QuickActions";
>>>>>>> 632aa400

export default async function DashboardHomePage() {
  return (
<<<<<<< HEAD
    // <ProtectedRoute>
      <div className="min-h-screen bg-gray-50">
        {/* Header */}
        <ClientHeader />

        {/* Main Content */}
        <main className="max-w-7xl mx-auto py-6 sm:px-6 lg:px-8">
          {/* Stats */}
          <div className="grid grid-cols-1 gap-5 sm:grid-cols-2 lg:grid-cols-4 mb-8">
            <div className="bg-white overflow-hidden shadow rounded-lg">
              <div className="p-5">
                <div className="flex items-center">
                  <div className="flex-shrink-0">
                    <MessageSquare className="h-6 w-6 text-gray-400" />
                  </div>
                  <div className="ml-5 w-0 flex-1">
                    <dl>
                      <dt className="text-sm font-medium text-gray-500 truncate">
                        Conversations
                      </dt>
                      <dd className="text-lg font-medium text-gray-900">
                        {user?.usage_count || 0} / {user?.usage_limit || 500}
                      </dd>
                    </dl>
                  </div>
                </div>
              </div>
            </div>

            <div className="bg-white overflow-hidden shadow rounded-lg">
              <div className="p-5">
                <div className="flex items-center">
                  <div className="flex-shrink-0">
                    <Users className="h-6 w-6 text-gray-400" />
                  </div>
                  <div className="ml-5 w-0 flex-1">
                    <dl>
                      <dt className="text-sm font-medium text-gray-500 truncate">
                        Leads Captured
                      </dt>
                      <dd className="text-lg font-medium text-gray-900">0</dd>
                    </dl>
                  </div>
                </div>
              </div>
            </div>

            <div className="bg-white overflow-hidden shadow rounded-lg">
              <div className="p-5">
                <div className="flex items-center">
                  <div className="flex-shrink-0">
                    <TrendingUp className="h-6 w-6 text-gray-400" />
                  </div>
                  <div className="ml-5 w-0 flex-1">
                    <dl>
                      <dt className="text-sm font-medium text-gray-500 truncate">
                        Subscription
                      </dt>
                      <dd className="text-lg font-medium text-gray-900 capitalize">
                        {user?.subscription_status}
                      </dd>
                    </dl>
                  </div>
                </div>
              </div>
            </div>

            <div className="bg-white overflow-hidden shadow rounded-lg">
              <div className="p-5">
                <div className="flex items-center">
                  <div className="flex-shrink-0">
                    <Phone className="h-6 w-6 text-gray-400" />
                  </div>
                  <div className="ml-5 w-0 flex-1">
                    <dl>
                      <dt className="text-sm font-medium text-gray-500 truncate">
                        WhatsApp
                      </dt>
                      <dd className="text-lg font-medium text-gray-900">
                        {user?.whatsapp_number || "Not Connected"}
                      </dd>
                    </dl>
                  </div>
                </div>
              </div>
            </div>
          </div>

          {/* Quick Actions */}
          <div className="grid grid-cols-1 gap-5 sm:grid-cols-2 lg:grid-cols-3 mb-8">
            <button
              onClick={() => router.push("/dashboard/knowledge")}
              className="bg-white p-6 rounded-lg shadow hover:shadow-md transition-shadow"
            >
              <div className="flex items-center">
                <Upload className="h-8 w-8 text-blue-600" />
                <div className="ml-4">
                  <h3 className="text-lg font-medium text-gray-900">
                    Upload Knowledge
                  </h3>
                  <p className="text-sm text-gray-500">
                    Add your FAQ or menu content
                  </p>
                </div>
              </div>
            </button>

            <button
              onClick={() => router.push("/dashboard/chat")}
              className="bg-white p-6 rounded-lg shadow hover:shadow-md transition-shadow"
            >
              <div className="flex items-center">
                <MessageSquare className="h-8 w-8 text-green-600" />
                <div className="ml-4">
                  <h3 className="text-lg font-medium text-gray-900">
                    Test Bot
                  </h3>
                  <p className="text-sm text-gray-500">
                    Try out your AI assistant
                  </p>
                </div>
              </div>
            </button>
=======
    <div className="p-4 md:p-6 space-y-8">
      <OverviewCards />
>>>>>>> 632aa400

      {/* Analytics Section */}
      <AnalyticsContainer />

<<<<<<< HEAD
          {/* Recent Activity */}
          <div className="bg-white shadow rounded-lg">
            <div className="px-4 py-5 sm:px-6">
              <h3 className="text-lg leading-6 font-medium text-gray-900">
                Recent Activity
              </h3>
              <p className="mt-1 max-w-2xl text-sm text-gray-500">
                Latest conversations and interactions
              </p>
            </div>
            <div className="border-t border-gray-200">
              <div className="px-4 py-5 sm:px-6 text-center text-gray-500">
                No recent activity. Start by uploading your knowledge base!
              </div>
            </div>
          </div>
        </main>
      </div>
    // </ProtectedRoute>
=======
      {/* <QuickActions /> */}
      {/* <RecentActivity /> */}
    </div>
>>>>>>> 632aa400
  );
}<|MERGE_RESOLUTION|>--- conflicted
+++ resolved
@@ -1,187 +1,18 @@
-<<<<<<< HEAD
-"use client";
-
-import { useRouter } from "next/navigation";
-
-import {
-  MessageSquare,
-  Users,
-  TrendingUp,
-  Settings,
-  Upload,
-  Phone,
-} from "lucide-react";
-import { useAuth } from "@/hooks/useAuth";
-import ClientHeader from "@/components/ClientHeader";
-
-export default function DashboardPage() {
-  const router = useRouter();
-  const { user } = useAuth();
-=======
 import OverviewCards from "@/components/dashboard/home/OverviewCards";
 // import RecentActivity from "@/components/dashboard/home/RecentActivity";
 import { AnalyticsContainer } from "@/components/dashboard/analytics";
 // import QuickActions from "@/components/dashboard/home/QuickActions";
->>>>>>> 632aa400
 
 export default async function DashboardHomePage() {
   return (
-<<<<<<< HEAD
-    // <ProtectedRoute>
-      <div className="min-h-screen bg-gray-50">
-        {/* Header */}
-        <ClientHeader />
-
-        {/* Main Content */}
-        <main className="max-w-7xl mx-auto py-6 sm:px-6 lg:px-8">
-          {/* Stats */}
-          <div className="grid grid-cols-1 gap-5 sm:grid-cols-2 lg:grid-cols-4 mb-8">
-            <div className="bg-white overflow-hidden shadow rounded-lg">
-              <div className="p-5">
-                <div className="flex items-center">
-                  <div className="flex-shrink-0">
-                    <MessageSquare className="h-6 w-6 text-gray-400" />
-                  </div>
-                  <div className="ml-5 w-0 flex-1">
-                    <dl>
-                      <dt className="text-sm font-medium text-gray-500 truncate">
-                        Conversations
-                      </dt>
-                      <dd className="text-lg font-medium text-gray-900">
-                        {user?.usage_count || 0} / {user?.usage_limit || 500}
-                      </dd>
-                    </dl>
-                  </div>
-                </div>
-              </div>
-            </div>
-
-            <div className="bg-white overflow-hidden shadow rounded-lg">
-              <div className="p-5">
-                <div className="flex items-center">
-                  <div className="flex-shrink-0">
-                    <Users className="h-6 w-6 text-gray-400" />
-                  </div>
-                  <div className="ml-5 w-0 flex-1">
-                    <dl>
-                      <dt className="text-sm font-medium text-gray-500 truncate">
-                        Leads Captured
-                      </dt>
-                      <dd className="text-lg font-medium text-gray-900">0</dd>
-                    </dl>
-                  </div>
-                </div>
-              </div>
-            </div>
-
-            <div className="bg-white overflow-hidden shadow rounded-lg">
-              <div className="p-5">
-                <div className="flex items-center">
-                  <div className="flex-shrink-0">
-                    <TrendingUp className="h-6 w-6 text-gray-400" />
-                  </div>
-                  <div className="ml-5 w-0 flex-1">
-                    <dl>
-                      <dt className="text-sm font-medium text-gray-500 truncate">
-                        Subscription
-                      </dt>
-                      <dd className="text-lg font-medium text-gray-900 capitalize">
-                        {user?.subscription_status}
-                      </dd>
-                    </dl>
-                  </div>
-                </div>
-              </div>
-            </div>
-
-            <div className="bg-white overflow-hidden shadow rounded-lg">
-              <div className="p-5">
-                <div className="flex items-center">
-                  <div className="flex-shrink-0">
-                    <Phone className="h-6 w-6 text-gray-400" />
-                  </div>
-                  <div className="ml-5 w-0 flex-1">
-                    <dl>
-                      <dt className="text-sm font-medium text-gray-500 truncate">
-                        WhatsApp
-                      </dt>
-                      <dd className="text-lg font-medium text-gray-900">
-                        {user?.whatsapp_number || "Not Connected"}
-                      </dd>
-                    </dl>
-                  </div>
-                </div>
-              </div>
-            </div>
-          </div>
-
-          {/* Quick Actions */}
-          <div className="grid grid-cols-1 gap-5 sm:grid-cols-2 lg:grid-cols-3 mb-8">
-            <button
-              onClick={() => router.push("/dashboard/knowledge")}
-              className="bg-white p-6 rounded-lg shadow hover:shadow-md transition-shadow"
-            >
-              <div className="flex items-center">
-                <Upload className="h-8 w-8 text-blue-600" />
-                <div className="ml-4">
-                  <h3 className="text-lg font-medium text-gray-900">
-                    Upload Knowledge
-                  </h3>
-                  <p className="text-sm text-gray-500">
-                    Add your FAQ or menu content
-                  </p>
-                </div>
-              </div>
-            </button>
-
-            <button
-              onClick={() => router.push("/dashboard/chat")}
-              className="bg-white p-6 rounded-lg shadow hover:shadow-md transition-shadow"
-            >
-              <div className="flex items-center">
-                <MessageSquare className="h-8 w-8 text-green-600" />
-                <div className="ml-4">
-                  <h3 className="text-lg font-medium text-gray-900">
-                    Test Bot
-                  </h3>
-                  <p className="text-sm text-gray-500">
-                    Try out your AI assistant
-                  </p>
-                </div>
-              </div>
-            </button>
-=======
     <div className="p-4 md:p-6 space-y-8">
       <OverviewCards />
->>>>>>> 632aa400
 
       {/* Analytics Section */}
       <AnalyticsContainer />
 
-<<<<<<< HEAD
-          {/* Recent Activity */}
-          <div className="bg-white shadow rounded-lg">
-            <div className="px-4 py-5 sm:px-6">
-              <h3 className="text-lg leading-6 font-medium text-gray-900">
-                Recent Activity
-              </h3>
-              <p className="mt-1 max-w-2xl text-sm text-gray-500">
-                Latest conversations and interactions
-              </p>
-            </div>
-            <div className="border-t border-gray-200">
-              <div className="px-4 py-5 sm:px-6 text-center text-gray-500">
-                No recent activity. Start by uploading your knowledge base!
-              </div>
-            </div>
-          </div>
-        </main>
-      </div>
-    // </ProtectedRoute>
-=======
       {/* <QuickActions /> */}
       {/* <RecentActivity /> */}
     </div>
->>>>>>> 632aa400
   );
 }