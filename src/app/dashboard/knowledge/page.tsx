--- conflicted
+++ resolved
@@ -54,17 +54,12 @@
         const error = await response.json();
         setMessage(error.message || "Failed to update knowledge base");
       }
-<<<<<<< HEAD
-    } catch {
-      setMessage("Error updating knowledge base");
-=======
     } catch (error) {
       const errorMessage =
         error instanceof Error
           ? error.message
           : "Error updating knowledge base";
       setMessage(errorMessage);
->>>>>>> 26c5c021
     } finally {
       setLoading(false);
     }
