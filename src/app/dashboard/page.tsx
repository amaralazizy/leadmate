--- conflicted
+++ resolved
@@ -1,14 +1,7 @@
 "use client";
 
-<<<<<<< HEAD
-// import { useState, useEffect } from "react";
-// import { supabase } from "@/lib/supabase/client";
-import { useRouter } from "next/navigation";
-// import { User } from "@/lib/supabase/client";
-=======
 import { useRouter } from "next/navigation";
 
->>>>>>> 26c5c021
 import {
   MessageSquare,
   Users,
