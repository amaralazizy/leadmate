import AnimatedSection from "@/components/animations/AnimatedSection";
import { NavigationButton } from "@/components/JoinWaitlistButton";
import HeroVisual from "./HeroVisual";
import { ArrowRight, Clock, CheckCircle2, Zap } from "lucide-react";

export default function HeroSection() {
  return (
<<<<<<< HEAD
    <section className="relative py-12 md:py-20 lg:py-32 overflow-hidden">
      <div className="container mx-auto px-4 md:px-6">
        <div className="grid lg:grid-cols-2 gap-12 lg:gap-20 items-center">
          {/* Left Content */}
          <div className="flex flex-col gap-8 text-center lg:text-left z-10">
            <AnimatedSection delay={0.2}>
              <div className="inline-flex items-center gap-2 px-3 py-1 rounded-full bg-main/10 text-main text-sm font-medium border border-main/20 w-fit mx-auto lg:mx-0 mb-6">
                <span className="relative flex h-2 w-2">
                  <span className="animate-ping absolute inline-flex h-full w-full rounded-full bg-main opacity-75"></span>
                  <span className="relative inline-flex rounded-full h-2 w-2 bg-main"></span>
                </span>
                Now available for WhatsApp Business
              </div>

              <h1 className="text-4xl sm:text-5xl md:text-5xl lg:text-6xl tracking-tight font-extrabold text-foreground leading-[1.1]">
                Never Lose Another Customer to{" "}
                <span className="text-transparent bg-clip-text bg-gradient-to-r from-main to-emerald-400">
                  Slow Responses
                </span>
          </h1>
        </AnimatedSection>

            <AnimatedSection delay={0.4}>
              <p className="text-lg md:text-xl lg:text-2xl text-muted-foreground leading-relaxed max-w-3xl mx-auto lg:mx-0">
            LeadMate's AI responds to your WhatsApp customers in{" "}
                <span className="text-foreground font-semibold">
                  under 3 seconds
                </span>
                , 24/7. Capture every lead, close more sales, and automate your
                customer support effortlessly.
=======
    <section className="py-12 md:py-20 lg:py-24 hero">
      <div className="text-center flex flex-col items-center gap-6 md:gap-8">
        <AnimatedSection delay={0.4}>
          <h1 className="text-3xl sm:text-4xl md:text-5xl lg:text-6xl tracking-tight font-extrabold text-white leading-tight">
            <span className="block">Make Whatsapp Your</span>
            <span className="block text-main">24/7 sales machine</span>
          </h1>
        </AnimatedSection>

        <AnimatedSection delay={0.6}>
          <p className="max-w-2xl mx-auto text-lg md:text-xl lg:text-2xl text-foreground leading-snug px-4">
            AI-powered WhatsApp responses in{" "}
            <span className="text-main font-semibold">under 3 seconds</span>
            <span>. Capture every lead, 24/7.</span>
>>>>>>> e60d85ab
          </p>
        </AnimatedSection>

        <AnimatedSection
              delay={0.6}
              className="flex flex-col sm:flex-row gap-4 justify-center lg:justify-start mt-4"
        >
          <NavigationButton
            href="/signup"
                className="bg-main hover:bg-main/90 text-black font-bold px-8 py-6 rounded-2xl text-lg lg:text-xl shadow-lg shadow-main/25 hover:shadow-main/40 transition-all duration-300 flex items-center justify-center gap-2 group"
          >
            Start Free Trial
                <ArrowRight className="!w-5 !h-5 group-hover:translate-x-1 transition-transform" />
          </NavigationButton>
        </AnimatedSection>

            <AnimatedSection
              delay={0.8}
              className="mt-8 pt-8 border-t border-border/50"
            >
              <div className="grid grid-cols-3 gap-6">
                <div className="flex flex-col items-center lg:items-start">
                  <div className="flex items-center gap-2 text-foreground font-bold text-2xl md:text-3xl">
                    <Zap className="w-5 h-5 md:w-6 md:h-6 text-main" />
                    3s
                  </div>
                  <div className="text-sm md:text-base text-muted-foreground">
                    Response Time
                  </div>
                </div>
                <div className="flex flex-col items-center lg:items-start">
                  <div className="flex items-center gap-2 text-foreground font-bold text-2xl md:text-3xl">
                    <Clock className="w-5 h-5 md:w-6 md:h-6 text-main" />
                    24/7
                  </div>
                  <div className="text-sm md:text-base text-muted-foreground">
                    Availability
              </div>
            </div>
                <div className="flex flex-col items-center lg:items-start">
                  <div className="flex items-center gap-2 text-foreground font-bold text-2xl md:text-3xl">
                    <CheckCircle2 className="w-5 h-5 md:w-6 md:h-6 text-main" />
                    95%
            </div>
                  <div className="text-sm md:text-base text-muted-foreground">
                    Satisfaction
              </div>
            </div>
          </div>
        </AnimatedSection>
          </div>

          {/* Right Visual */}
          <AnimatedSection
            delay={0.5}
            direction="left"
            className="relative z-10 hidden lg:block"
          >
            <div className="relative">
              <HeroVisual />
            </div>
          </AnimatedSection>
        </div>
      </div>
    </section>
  );
}<|MERGE_RESOLUTION|>--- conflicted
+++ resolved
@@ -5,7 +5,6 @@
 
 export default function HeroSection() {
   return (
-<<<<<<< HEAD
     <section className="relative py-12 md:py-20 lg:py-32 overflow-hidden">
       <div className="container mx-auto px-4 md:px-6">
         <div className="grid lg:grid-cols-2 gap-12 lg:gap-20 items-center">
@@ -25,48 +24,32 @@
                 <span className="text-transparent bg-clip-text bg-gradient-to-r from-main to-emerald-400">
                   Slow Responses
                 </span>
-          </h1>
-        </AnimatedSection>
+              </h1>
+            </AnimatedSection>
 
             <AnimatedSection delay={0.4}>
               <p className="text-lg md:text-xl lg:text-2xl text-muted-foreground leading-relaxed max-w-3xl mx-auto lg:mx-0">
-            LeadMate's AI responds to your WhatsApp customers in{" "}
+                LeadMate's AI responds to your WhatsApp customers in{" "}
                 <span className="text-foreground font-semibold">
                   under 3 seconds
                 </span>
                 , 24/7. Capture every lead, close more sales, and automate your
                 customer support effortlessly.
-=======
-    <section className="py-12 md:py-20 lg:py-24 hero">
-      <div className="text-center flex flex-col items-center gap-6 md:gap-8">
-        <AnimatedSection delay={0.4}>
-          <h1 className="text-3xl sm:text-4xl md:text-5xl lg:text-6xl tracking-tight font-extrabold text-white leading-tight">
-            <span className="block">Make Whatsapp Your</span>
-            <span className="block text-main">24/7 sales machine</span>
-          </h1>
-        </AnimatedSection>
+              </p>
+            </AnimatedSection>
 
-        <AnimatedSection delay={0.6}>
-          <p className="max-w-2xl mx-auto text-lg md:text-xl lg:text-2xl text-foreground leading-snug px-4">
-            AI-powered WhatsApp responses in{" "}
-            <span className="text-main font-semibold">under 3 seconds</span>
-            <span>. Capture every lead, 24/7.</span>
->>>>>>> e60d85ab
-          </p>
-        </AnimatedSection>
-
-        <AnimatedSection
+            <AnimatedSection
               delay={0.6}
               className="flex flex-col sm:flex-row gap-4 justify-center lg:justify-start mt-4"
-        >
-          <NavigationButton
-            href="/signup"
+            >
+              <NavigationButton
+                href="/signup"
                 className="bg-main hover:bg-main/90 text-black font-bold px-8 py-6 rounded-2xl text-lg lg:text-xl shadow-lg shadow-main/25 hover:shadow-main/40 transition-all duration-300 flex items-center justify-center gap-2 group"
-          >
-            Start Free Trial
+              >
+                Start Free Trial
                 <ArrowRight className="!w-5 !h-5 group-hover:translate-x-1 transition-transform" />
-          </NavigationButton>
-        </AnimatedSection>
+              </NavigationButton>
+            </AnimatedSection>
 
             <AnimatedSection
               delay={0.8}
@@ -89,19 +72,19 @@
                   </div>
                   <div className="text-sm md:text-base text-muted-foreground">
                     Availability
-              </div>
-            </div>
+                  </div>
+                </div>
                 <div className="flex flex-col items-center lg:items-start">
                   <div className="flex items-center gap-2 text-foreground font-bold text-2xl md:text-3xl">
                     <CheckCircle2 className="w-5 h-5 md:w-6 md:h-6 text-main" />
                     95%
-            </div>
+                  </div>
                   <div className="text-sm md:text-base text-muted-foreground">
                     Satisfaction
+                  </div>
+                </div>
               </div>
-            </div>
-          </div>
-        </AnimatedSection>
+            </AnimatedSection>
           </div>
 
           {/* Right Visual */}
