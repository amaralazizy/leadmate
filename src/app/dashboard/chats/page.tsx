--- conflicted
+++ resolved
@@ -1,12 +1,5 @@
 import ChatsList from "@/components/dashboard/chats/ChatsList";
 
-
 export default async function ChatsPage() {
-<<<<<<< HEAD
-  const chats = await getChats();
-  console.log("chats", chats);
-  return <ChatsList chats={chats} />;
-=======
   return <ChatsList />;
->>>>>>> 2bca1853
 }