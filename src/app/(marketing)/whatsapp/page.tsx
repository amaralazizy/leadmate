"use client";
import { useState } from "react";
import { Button } from "@/components/ui/button";
import { Input } from "@/components/ui/input";
import { Textarea } from "@/components/ui/textarea";
import {
  Card,
  CardContent,
  CardDescription,
  CardHeader,
  CardTitle,
} from "@/components/ui/card";

export default function Home() {
  const [to, setTo] = useState("");
  const [message, setMessage] = useState("");
  const [isLoading, setIsLoading] = useState(false);

  async function sendMessage(e: React.FormEvent<HTMLFormElement>) {
    e.preventDefault();
<<<<<<< HEAD
    setIsLoading(true);

    try {
      const res = await fetch("/api/whatsapp", {
        method: "POST",
        headers: { "Content-Type": "application/json" },
        body: JSON.stringify({ to, message }),
      });
      const data = await res.json();

      if (data.success) {
        alert("Message sent successfully!");
        setTo("");
        setMessage("");
      } else {
        console.log("data", data);
        alert("Error: " + data.error);
      }
    } catch (error) {
      alert("Failed to send message. Please try again.");
    } finally {
      setIsLoading(false);
    }
=======
    const res = await fetch("/api/whatsapp", {
      method: "POST",
      headers: { "Content-Type": "application/json" },
      body: JSON.stringify({
        to,
        message,
        customerName: "Test Customer", // This will create lead automatically for new customers
      }),
    });
    const data = await res.json();
    alert(data.success ? "Message sent!" : "Error: " + data.error);
>>>>>>> ae2fa40e
  }

  return (
    <div className="min-h-screen bg-gradient-to-br from-blue-50 to-indigo-100 py-12 px-4">
      <div className="max-w-2xl mx-auto">
        <div className="text-center mb-8">
          <h1 className="text-4xl font-bold text-gray-900 mb-2">
            Send WhatsApp Message
          </h1>
          <p className="text-gray-600 text-lg">
            Connect with your customers instantly through WhatsApp
          </p>
        </div>

        <Card className="shadow-lg border-0">
          <CardHeader className="text-center pb-6">
            <CardTitle className="text-2xl text-gray-800">
              New Message
            </CardTitle>
            <CardDescription className="text-gray-600">
              Enter the recipient's number and your message below
            </CardDescription>
          </CardHeader>

          <CardContent>
            <form onSubmit={sendMessage} className="space-y-6">
              <div className="space-y-2">
                <label
                  htmlFor="phone"
                  className="text-sm font-medium text-gray-700"
                >
                  Phone Number
                </label>
                <Input
                  id="phone"
                  type="tel"
                  placeholder="+201234567890"
                  value={to}
                  onChange={(e) => setTo(e.target.value)}
                  className="h-12 text-base"
                  required
                />
                <p className="text-xs text-gray-500">
                  Include country code (e.g., +1 for US, +44 for UK)
                </p>
              </div>

              <div className="space-y-2">
                <label
                  htmlFor="message"
                  className="text-sm font-medium text-gray-700"
                >
                  Message
                </label>
                <Textarea
                  id="message"
                  placeholder="Type your message here..."
                  value={message}
                  onChange={(e) => setMessage(e.target.value)}
                  className="min-h-[120px] text-base resize-none"
                  required
                />
              </div>

              <Button
                type="submit"
                className="w-full h-12 text-base font-semibold bg-green-600 hover:bg-green-700"
                disabled={isLoading || !to || !message}
              >
                {isLoading ? (
                  <div className="flex items-center space-x-2">
                    <div className="w-4 h-4 border-2 border-white border-t-transparent rounded-full animate-spin"></div>
                    <span>Sending...</span>
                  </div>
                ) : (
                  <div className="flex items-center space-x-2">
                    <svg
                      className="w-5 h-5"
                      fill="currentColor"
                      viewBox="0 0 20 20"
                    >
                      <path d="M2.003 5.884L10 9.882l7.997-3.998A2 2 0 0016 4H4a2 2 0 00-1.997 1.884z" />
                      <path d="M18 8.118l-8 4-8-4V14a2 2 0 002 2h12a2 2 0 002-2V8.118z" />
                    </svg>
                    <span>Send Message</span>
                  </div>
                )}
              </Button>
            </form>
          </CardContent>
        </Card>

        <div className="mt-8 text-center">
          <p className="text-sm text-gray-500">
            Messages are sent securely through WhatsApp Business API
          </p>
        </div>
      </div>
    </div>
  );
}<|MERGE_RESOLUTION|>--- conflicted
+++ resolved
@@ -18,31 +18,6 @@
 
   async function sendMessage(e: React.FormEvent<HTMLFormElement>) {
     e.preventDefault();
-<<<<<<< HEAD
-    setIsLoading(true);
-
-    try {
-      const res = await fetch("/api/whatsapp", {
-        method: "POST",
-        headers: { "Content-Type": "application/json" },
-        body: JSON.stringify({ to, message }),
-      });
-      const data = await res.json();
-
-      if (data.success) {
-        alert("Message sent successfully!");
-        setTo("");
-        setMessage("");
-      } else {
-        console.log("data", data);
-        alert("Error: " + data.error);
-      }
-    } catch (error) {
-      alert("Failed to send message. Please try again.");
-    } finally {
-      setIsLoading(false);
-    }
-=======
     const res = await fetch("/api/whatsapp", {
       method: "POST",
       headers: { "Content-Type": "application/json" },
@@ -54,7 +29,6 @@
     });
     const data = await res.json();
     alert(data.success ? "Message sent!" : "Error: " + data.error);
->>>>>>> ae2fa40e
   }
 
   return (
