// "use client";
// import { useGSAP } from "@gsap/react";
// import gsap from "gsap";
import PageLayout from "@/components/PageLayout";
import HeroSection from "@/components/home/HeroSection";
import FeaturesSection from "@/components/home/FeaturesSection";
import HowItWorksSection from "@/components/home/HowItWorksSection";
import TestimonialsSection from "@/components/home/TestimonialsSection";
import FAQSection from "@/components/home/FAQSection";
import CTASection from "@/components/home/CTASection";
import TrustSignals from "@/components/home/TrustSignals";
import PricingPlans from "@/components/home/PricingPlans";
<<<<<<< HEAD
import BlogSection from "@/components/home/BlogSection";
=======
>>>>>>> e60d85ab
import { wisp } from "@/lib/wisp";

export default async function Home() {
  return (
    <PageLayout>
      <div className="max-w-7xl mx-auto">
        <HeroSection />
      </div>

      <TrustSignals />

      <div className="max-w-7xl mx-auto">
        <FeaturesSection />
        <HowItWorksSection />
        <TestimonialsSection />
        <PricingPlans />
        <FAQSection />
<<<<<<< HEAD
        {/* <BlogSection posts={result.posts} /> */}
=======
        <TrustSignals />
>>>>>>> e60d85ab
        <CTASection />
      </div>
    </PageLayout>
  );
}<|MERGE_RESOLUTION|>--- conflicted
+++ resolved
@@ -10,10 +10,7 @@
 import CTASection from "@/components/home/CTASection";
 import TrustSignals from "@/components/home/TrustSignals";
 import PricingPlans from "@/components/home/PricingPlans";
-<<<<<<< HEAD
 import BlogSection from "@/components/home/BlogSection";
-=======
->>>>>>> e60d85ab
 import { wisp } from "@/lib/wisp";
 
 export default async function Home() {
@@ -31,11 +28,7 @@
         <TestimonialsSection />
         <PricingPlans />
         <FAQSection />
-<<<<<<< HEAD
         {/* <BlogSection posts={result.posts} /> */}
-=======
-        <TrustSignals />
->>>>>>> e60d85ab
         <CTASection />
       </div>
     </PageLayout>
