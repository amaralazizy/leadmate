"use server";
import { createClient } from "@/lib/supabase/server";
<<<<<<< HEAD
import { getErrorMessage } from "./lib/utils";
import { revalidatePath } from "next/cache";
=======
// import { revalidatePath } from "next/cache";
import { updateMessageReadSchema } from "@/lib/schemas";

>>>>>>> 5bf38ffe
export type TprevSate<T> = {
  success: boolean;
  errors?: Partial<Record<keyof T | "supabase", string[]>>;
  inputs: T;
};

<<<<<<< HEAD
export const handleLogout = async () => {
  try {
    const supabase = await createClient();
    const { error } = await supabase.auth.signOut();
    if (error) throw error;
    revalidatePath("/", "layout");
    return { message: "User logged out successfully" };
  } catch (error) {
    return { message: getErrorMessage(error) };
  }
};

=======
>>>>>>> 5bf38ffe
export async function getChats(user_id: string) {
  const supabase = await createClient();
  const { data: chats, error } = await supabase
    .from("conversations")
    .select(
      `
      id,
      customer_phone,
      status,
      created_at,
      updated_at,
      messages (
        content,
        timestamp, 
        sender,
        is_read
      )
    `
    )
    .eq("user_id", user_id)
    .order("updated_at", { ascending: false });

  if (error) {
    throw error;
  }

  // Transform the data to match what the UI expects
  return (
    chats?.map((chat) => {
      // Count unread customer messages
      const unreadCount =
        chat.messages?.filter(
          (msg: { sender: string; is_read: boolean }) =>
            msg.sender === "customer" && msg.is_read === false
        ).length || 0;

      return {
        id: chat.id,
        name: chat.customer_phone, // Use phone as name for now
        lastMessage:
          chat.messages?.[chat.messages.length - 1]?.content ||
          "No messages yet",
        time: new Date(chat.updated_at).toLocaleTimeString(),
        timestamp: chat.updated_at, // Raw timestamp for activity checking
        customer_phone: chat.customer_phone,
        status: chat.status,
        unreadCount,
      };
    }) || []
  );
}

export async function getChatById(id: string) {
  const supabase = await createClient();
  const { data: chat, error } = await supabase
    .from("conversations")
    .select(
      `
      id,
      customer_phone,
      status,
      created_at,
      updated_at,
      messages (
        id,
        content,
        timestamp,
        sender
      )
    `
    )
    .eq("id", id)
    .single();

  if (error) {
    throw error;
  }
  return chat;
}

export async function getMessagesByConversationId(conversationId: string) {
  const supabase = await createClient();

  const { data: messages, error } = await supabase
    .from("messages")
    .select("*")
    .eq("conversation_id", conversationId)
    .order("timestamp", { ascending: true });

  if (error) {
    throw error;
  }
  return messages;
}

export async function storeMessage(
  message: string,
  conversationId: string,
  sender: "customer" | "bot" = "bot"
) {
  const supabase = await createClient();
  const { data: newMessage, error } = await supabase.from("messages").insert({
    content: message,
    conversation_id: conversationId,
    sender: sender,
    is_read: false, // New messages start as unread
  });
  if (error) {
    console.error("Database error storing message:", error);
    throw error;
  }
  return newMessage;
}

export async function getActiveChatsCount() {
  const supabase = await createClient();
  const {
    data: { user },
  } = await supabase.auth.getUser();
  if (!user) {
    throw new Error("User not authenticated");
  }
  // get total number of conversations for the current user
  const { count, error } = await supabase
    .from("conversations")
    .select("id", { count: "exact", head: true })
    .eq("user_id", user.id);
  console.log(count);
  if (error) {
    throw error;
  }
  return count;
}

export async function getNewMessagesCount() {
  const supabase = await createClient();
  const {
    data: { user },
  } = await supabase.auth.getUser();
  if (!user) {
    throw new Error("User not authenticated");
  }

  // Get message count by joining with conversations
  const { count, error } = await supabase
    .from("messages")
    .select(
      `
      id,
      conversations!inner (
        user_id
      )
    `,
      { count: "exact", head: true }
    )
    .eq("conversations.user_id", user.id)
    .eq("is_read", false);

  if (error) {
    throw error;
  }

  return count;
}

export async function getLeadsCount() {
  const supabase = await createClient();
  const {
    data: { user },
  } = await supabase.auth.getUser();
  if (!user) {
    throw new Error("User not authenticated");
  }

  const { count, error } = await supabase
    .from("leads")
    .select("id", { count: "exact", head: true })
    .eq("user_id", user.id);

  if (error) {
    throw error;
  }

  return count || 0;
}

export async function getConversionRate() {
  const supabase = await createClient();
  const {
    data: { user },
  } = await supabase.auth.getUser();
  if (!user) {
    throw new Error("User not authenticated");
  }

  const [chatsResult, leadsResult] = await Promise.all([
    supabase
      .from("conversations")
      .select("id", { count: "exact", head: true })
      .eq("user_id", user.id),
    supabase
      .from("leads")
      .select("id", { count: "exact", head: true })
      .eq("user_id", user.id),
  ]);

  const chats = chatsResult.count || 0;
  const leads = leadsResult.count || 0;
  const rate = chats > 0 ? Math.round((leads / chats) * 100) : 0;

  return `${rate}%`;
}

export async function getTodayMessagesCount() {
  const supabase = await createClient();
  const {
    data: { user },
  } = await supabase.auth.getUser();
  if (!user) {
    throw new Error("User not authenticated");
  }

  const today = new Date().toISOString().split("T")[0];

  const { count, error } = await supabase
    .from("messages")
    .select(
      `
      id,
      conversations!inner (
        user_id
      )
    `,
      { count: "exact", head: true }
    )
    .eq("conversations.user_id", user.id)
    .gte("timestamp", `${today}T00:00:00.000Z`);

  if (error) {
    throw error;
  }

  return count || 0;
}

export async function getAvgMessagesPerChat() {
  const supabase = await createClient();
  const {
    data: { user },
  } = await supabase.auth.getUser();
  if (!user) {
    throw new Error("User not authenticated");
  }

  const [messagesResult, chatsResult] = await Promise.all([
    supabase
      .from("messages")
      .select(
        `
        id,
        conversations!inner (
          user_id
        )
      `,
        { count: "exact", head: true }
      )
      .eq("conversations.user_id", user.id),
    supabase
      .from("conversations")
      .select("id", { count: "exact", head: true })
      .eq("user_id", user.id),
  ]);

  const totalMessages = messagesResult.count || 0;
  const totalChats = chatsResult.count || 0;

  if (totalChats === 0) return "0";

  const avg = Math.round((totalMessages / totalChats) * 10) / 10; // Round to 1 decimal
  return avg.toString();
}

export async function markMessagesAsRead(
  messageIds: string[],
  isRead: boolean = true
) {
  const supabase = await createClient();

  // Get the current user
  const {
    data: { user },
  } = await supabase.auth.getUser();

  if (!user) {
    throw new Error("User not authenticated");
  }

  // Validate input using Zod schema
  const validatedData = updateMessageReadSchema.parse({
    messageIds,
    isRead,
  });

  // First get conversation IDs owned by the user
  const { data: userConversations, error: convError } = await supabase
    .from("conversations")
    .select("id")
    .eq("user_id", user.id);

  if (convError) {
    console.error("Error fetching user conversations:", convError);
    throw convError;
  }

  const conversationIds = userConversations?.map((conv) => conv.id) || [];

  // Update messages read status - only for messages in conversations owned by the user
  const { error } = await supabase
    .from("messages")
    .update({ is_read: validatedData.isRead })
    .in("id", validatedData.messageIds)
    .in("conversation_id", conversationIds);

  if (error) {
    console.error("Error updating message read status:", error);
    throw error;
  }

  return { success: true };
}

export async function markConversationAsRead(conversationId: string) {
  const supabase = await createClient();

  // Get the current user
  const {
    data: { user },
  } = await supabase.auth.getUser();

  if (!user) {
    throw new Error("User not authenticated");
  }

  // First verify the conversation belongs to the user
  const { data: conversation, error: convError } = await supabase
    .from("conversations")
    .select("id")
    .eq("id", conversationId)
    .eq("user_id", user.id)
    .single();

  if (convError || !conversation) {
    throw new Error("Conversation not found or access denied");
  }

  // Get all unread messages in this conversation
  const { data: unreadMessages, error: fetchError } = await supabase
    .from("messages")
    .select("id")
    .eq("conversation_id", conversationId)
    .eq("is_read", false);

  if (fetchError) {
    console.error("Error fetching unread messages:", fetchError);
    throw fetchError;
  }

  if (!unreadMessages || unreadMessages.length === 0) {
    return { success: true, updated: 0 };
  }

  // Mark all unread messages as read
  const messageIds = unreadMessages.map((msg) => msg.id);
  await markMessagesAsRead(messageIds, true);

  return { success: true, updated: messageIds.length };
}<|MERGE_RESOLUTION|>--- conflicted
+++ resolved
@@ -1,20 +1,16 @@
 "use server";
 import { createClient } from "@/lib/supabase/server";
-<<<<<<< HEAD
 import { getErrorMessage } from "./lib/utils";
 import { revalidatePath } from "next/cache";
-=======
 // import { revalidatePath } from "next/cache";
 import { updateMessageReadSchema } from "@/lib/schemas";
 
->>>>>>> 5bf38ffe
 export type TprevSate<T> = {
   success: boolean;
   errors?: Partial<Record<keyof T | "supabase", string[]>>;
   inputs: T;
 };
 
-<<<<<<< HEAD
 export const handleLogout = async () => {
   try {
     const supabase = await createClient();
@@ -27,8 +23,6 @@
   }
 };
 
-=======
->>>>>>> 5bf38ffe
 export async function getChats(user_id: string) {
   const supabase = await createClient();
   const { data: chats, error } = await supabase
